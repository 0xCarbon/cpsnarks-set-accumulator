<<<<<<< HEAD
// NOTE: Remove underscores on variable names when implementing!
use super::group::{Group, InvertibleGroup, CyclicGroup};
=======
use super::group::{Generator, Inverse, Pow};
>>>>>>> d260418f
use super::proof::{poe, poke2, PoE, PoKE2};
use alga::general::{AbstractGroup, Operator};
use num;
use num::BigInt;
use num::BigUint;
use num_bigint::Sign::Plus;
use num_traits::identities::One;
use num_traits::identities::Zero;
use serde::ser::Serialize;

<<<<<<< HEAD
/// Returns (a, b, GCD(x, y)).
fn bezout(x: &BigUint, y: &BigUint) -> (BigInt, BigInt, BigInt) {
  let (mut s, mut old_s): (BigInt, BigInt) = (num::zero(), num::one());
  let (mut t, mut old_t): (BigInt, BigInt) = (num::one(), num::zero());
  let (mut r, mut old_r) = (
    BigInt::from_biguint(Plus, y.clone()),
    BigInt::from_biguint(Plus, x.clone()),
  );

  while !r.is_zero() {
    let quotient = &old_r / &r;
    let (temp_r, temp_s, temp_t) = (r, s, t);

    r = &old_r - &quotient * &temp_r;
    s = &old_s - &quotient * &temp_s;
    t = &old_t - &quotient * &temp_t;

    old_r = temp_r;
    old_s = temp_s;
    old_t = temp_t;
  }

  (old_s, old_t, old_r)
}

fn product(elems: &[BigUint]) -> BigUint {
  elems.iter().fold(num::one(), |a, b| a * b)
}

/// Computes the (xy)th root of g given the xth and yth roots of g and (x, y) coprime).
fn shamir_trick<G: InvertibleGroup>(
  xth_root: &G,
  yth_root: &G,
  x: &BigUint,
  y: &BigUint,
) -> Option<G>
{
  if xth_root.exp(&x) != yth_root.exp(&y) {
    return None;
  }

  let (a, b, gcd) = bezout(&x, &y);

  if !gcd.is_one() {
    return None;
  }

  Some(xth_root.exp_signed(&b).op(&yth_root.exp_signed(&a)))
}

pub fn setup<G: CyclicGroup>() -> G
=======
/// Initializes the accumulator to a group element.
pub fn setup<O, G: AbstractGroup<O> + Generator<O>>() -> G
where
  O: Operator,
>>>>>>> d260418f
{
  G::generator()
}

<<<<<<< HEAD
pub fn add<G: Group + Serialize>(acc: &G, elems: &[BigUint]) -> (G, PoE<G>)
=======
/// Adds `elems` to the accumulator set of `acc`.
pub fn add<O, G: AbstractGroup<O> + Pow<O> + Serialize>(acc: &G, elems: &[BigUint]) -> (G, PoE<G>)
where
  O: Operator,
>>>>>>> d260418f
{
  let x = product(elems);
  let new_acc = acc.exp(&x);
  let poe_proof = poe::compute_poe(acc, &x, &new_acc);
  (new_acc, poe_proof)
}

<<<<<<< HEAD
pub fn delete<G: InvertibleGroup + Serialize + Clone>(
=======
/// Provably removes the elements in `elem_witnesses` from the accumulator set.
pub fn delete<O, G: AbstractGroup<O> + Inverse<O> + Serialize>(
>>>>>>> d260418f
  acc: &G,
  elem_witnesses: &[(BigUint, G)],
) -> Option<(G, PoE<G>)>
{
  if elem_witnesses.is_empty() {
    return None;
  }

  let (mut elem_aggregate, mut acc_next) = elem_witnesses[0].clone();

  for (elem, witness) in elem_witnesses
    .split_first() // Chop off first entry.
    .expect("unexpected witnesses")
    .1
  {
    if &witness.exp(elem) != acc {
      return None;
    }

    let acc_next_option = shamir_trick(&acc_next, witness, &elem_aggregate, elem);
    match acc_next_option {
      Some(acc_next_value) => acc_next = acc_next_value,
      None => return None,
    };

    elem_aggregate = elem_aggregate * elem;
  }

  let poe_proof = poe::compute_poe(&acc_next, &elem_aggregate, acc);
  Some((acc_next, poe_proof))
}

<<<<<<< HEAD
pub fn prove_membership<G: InvertibleGroup + Serialize + Clone>(
=======
/// See `delete`.
pub fn prove_membership<O, G: AbstractGroup<O> + Inverse<O> + Serialize>(
>>>>>>> d260418f
  acc: &G,
  elem_witnesses: &[(BigUint, G)],
) -> Option<(G, PoE<G>)>
{
  delete(acc, elem_witnesses)
}

<<<<<<< HEAD
pub fn verify_membership<G: Group + Serialize>(
=======
/// Verifies the PoE returned by `prove_membership` s.t. `witness` ^ `elems` = `result`.
pub fn verify_membership<O, G: AbstractGroup<O> + Pow<O> + Serialize>(
>>>>>>> d260418f
  witness: &G,
  elems: &[BigUint],
  result: &G,
  proof: &PoE<G>,
) -> bool
{
  let exp = product(elems);
  poe::verify_poe(witness, &exp, result, proof)
}

<<<<<<< HEAD
pub fn prove_nonmembership<G: InvertibleGroup + CyclicGroup + Serialize>(
=======
/// Returns a proof (and associated variables) that `elems` are not in `acc_set`.
pub fn prove_nonmembership<O, G: AbstractGroup<O> + Generator<O> + Inverse<O> + Serialize>(
>>>>>>> d260418f
  acc: &G,
  acc_set: &[BigUint],
  elems: &[BigUint],
) -> Option<(G, G, G, PoKE2<G>, PoE<G>)>
{
  let x = product(elems);
  let s = product(acc_set);
  let (a, b, gcd) = bezout(&x, &s);

  if !gcd.is_one() {
    return None;
  }

  let g = G::generator();
  let d = g.exp_signed(&a);
  let v = acc.exp_signed(&b);
  let gv_inverse = g.op(&v.inv());

  let poke2_proof = poke2::compute_poke2(acc, &b, &v);
  let poe_proof = poe::compute_poe(&d, &x, &gv_inverse);
  Some((d, v, gv_inverse, poke2_proof, poe_proof))
}

<<<<<<< HEAD
pub fn verify_nonmembership<G: Group>(
  _acc: &G,
  _elems: &[BigUint],
  _d: &G,
  _v: &G,
  _poke_proof: &PoKE2<G>,
  _poe_proof: &PoE<G>,
=======
/// Verifies the PoKE2 and PoE returned by `prove_nonmembership`.
pub fn verify_nonmembership<O, G: AbstractGroup<O> + Generator<O> + Inverse<O> + Serialize>(
  acc: &G,
  elems: &[BigUint],
  d: &G,
  v: &G,
  gv_inverse: &G,
  poke2_proof: &PoKE2<G>,
  poe_proof: &PoE<G>,
>>>>>>> d260418f
) -> bool
{
  let x = product(elems);
  poke2::verify_poke2(acc, v, poke2_proof) && poe::verify_poe(d, &x, gv_inverse, poe_proof)
}

/// Returns (a, b, GCD(x, y)).
fn bezout(x: &BigUint, y: &BigUint) -> (BigInt, BigInt, BigInt) {
  let (mut s, mut old_s): (BigInt, BigInt) = (num::zero(), num::one());
  let (mut t, mut old_t): (BigInt, BigInt) = (num::one(), num::zero());
  let (mut r, mut old_r) = (
    BigInt::from_biguint(Plus, y.clone()),
    BigInt::from_biguint(Plus, x.clone()),
  );

  while !r.is_zero() {
    let quotient = &old_r / &r;
    let (temp_r, temp_s, temp_t) = (r, s, t);

    r = &old_r - &quotient * &temp_r;
    s = &old_s - &quotient * &temp_s;
    t = &old_t - &quotient * &temp_t;

    old_r = temp_r;
    old_s = temp_s;
    old_t = temp_t;
  }

  (old_s, old_t, old_r)
}

fn product(elems: &[BigUint]) -> BigUint {
  elems.iter().fold(num::one(), |a, b| a * b)
}

/// Computes the (xy)th root of g given the xth and yth roots of g and (x, y) coprime).
fn shamir_trick<O, G: AbstractGroup<O> + Inverse<O>>(
  xth_root: &G,
  yth_root: &G,
  x: &BigUint,
  y: &BigUint,
) -> Option<G>
where
  O: Operator,
{
  if xth_root.pow(&x) != yth_root.pow(&y) {
    return None;
  }

  let (a, b, gcd) = bezout(&x, &y);

  if !gcd.is_one() {
    return None;
  }

  Some(xth_root.pow_signed(&b).operate(&yth_root.pow_signed(&a)))
}

#[cfg(test)]
mod tests {
  use super::*;

  #[test]
  fn test_bezout_simple() {
    let x = BigUint::from(7 as u16);
    let y = BigUint::from(165 as u16);
    let (a, b, gcd) = bezout(&x, &y);
    assert!(gcd.is_one());
    assert!(a == BigInt::from(-47 as i16));
    assert!(b == BigInt::from(2 as i16));
  }
}<|MERGE_RESOLUTION|>--- conflicted
+++ resolved
@@ -1,9 +1,4 @@
-<<<<<<< HEAD
-// NOTE: Remove underscores on variable names when implementing!
 use super::group::{Group, InvertibleGroup, CyclicGroup};
-=======
-use super::group::{Generator, Inverse, Pow};
->>>>>>> d260418f
 use super::proof::{poe, poke2, PoE, PoKE2};
 use alga::general::{AbstractGroup, Operator};
 use num;
@@ -14,7 +9,119 @@
 use num_traits::identities::Zero;
 use serde::ser::Serialize;
 
-<<<<<<< HEAD
+/// Initializes the accumulator to a group element.
+pub fn setup<G: CyclicGroup>() -> G
+{
+  G::generator()
+}
+
+/// Adds `elems` to the accumulator `acc`.
+pub fn add<G: Group + Serialize>(acc: &G, elems: &[BigUint]) -> (G, PoE<G>)
+{
+  let x = product(elems);
+  let new_acc = acc.exp(&x);
+  let poe_proof = poe::compute_poe(acc, &x, &new_acc);
+  (new_acc, poe_proof)
+}
+
+/// Removes the elements in `elem_witnesses` from the accumulator `acc.
+pub fn delete<G: InvertibleGroup + Serialize + Clone>(
+  acc: &G,
+  elem_witnesses: &[(BigUint, G)],
+) -> Option<(G, PoE<G>)>
+{
+  if elem_witnesses.is_empty() {
+    return None;
+  }
+
+  let (mut elem_aggregate, mut acc_next) = elem_witnesses[0].clone();
+
+  for (elem, witness) in elem_witnesses
+    .split_first() // Chop off first entry.
+    .expect("unexpected witnesses")
+    .1
+  {
+    if &witness.exp(elem) != acc {
+      return None;
+    }
+
+    let acc_next_option = shamir_trick(&acc_next, witness, &elem_aggregate, elem);
+    match acc_next_option {
+      Some(acc_next_value) => acc_next = acc_next_value,
+      None => return None,
+    };
+
+    elem_aggregate = elem_aggregate * elem;
+  }
+
+  let poe_proof = poe::compute_poe(&acc_next, &elem_aggregate, acc);
+  Some((acc_next, poe_proof))
+}
+
+/// See `delete`.
+pub fn prove_membership<G: InvertibleGroup + Serialize + Clone>(
+  acc: &G,
+  elem_witnesses: &[(BigUint, G)],
+) -> Option<(G, PoE<G>)>
+{
+  delete(acc, elem_witnesses)
+}
+
+/// Verifies the PoE returned by `prove_membership` s.t. `witness` ^ `elems` = `result`.
+pub fn verify_membership<G: Group + Serialize>(
+  witness: &G,
+  elems: &[BigUint],
+  result: &G,
+  proof: &PoE<G>,
+) -> bool
+{
+  let exp = product(elems);
+  poe::verify_poe(witness, &exp, result, proof)
+}
+
+/// Returns a proof (and associated variables) that `elems` are not in `acc_set`.
+/// REVIEW: I might be wrong about this but I'm pretty sure you should do this without asking for
+/// the acc_set. If you have the entire set of accumulated values why do you need to do special math
+/// to prove nonmembership?
+pub fn prove_nonmembership<G: InvertibleGroup + CyclicGroup + Serialize>(
+  acc: &G,
+  acc_set: &[BigUint],
+  elems: &[BigUint],
+) -> Option<(G, G, G, PoKE2<G>, PoE<G>)>
+{
+  let x = product(elems);
+  let s = product(acc_set);
+  let (a, b, gcd) = bezout(&x, &s);
+
+  if !gcd.is_one() {
+    return None;
+  }
+
+  let g = G::generator();
+  let d = g.exp_signed(&a);
+  let v = acc.exp_signed(&b);
+  let gv_inverse = g.op(&v.inv());
+
+  let poke2_proof = poke2::compute_poke2(acc, &b, &v);
+  let poe_proof = poe::compute_poe(&d, &x, &gv_inverse);
+  Some((d, v, gv_inverse, poke2_proof, poe_proof))
+}
+
+/// Verifies the PoKE2 and PoE returned by `prove_nonmembership`.
+pub fn verify_nonmembership<G: InvertibleGroup + CyclicGroup + Serialize>(
+  acc: &G,
+  elems: &[BigUint],
+  d: &G,
+  v: &G,
+  gv_inverse: &G,
+  poke2_proof: &PoKE2<G>,
+  poe_proof: &PoE<G>,
+) -> bool
+{
+  let x = product(elems);
+  poke2::verify_poke2(acc, v, poke2_proof) && poe::verify_poe(d, &x, gv_inverse, poe_proof)
+}
+
 /// Returns (a, b, GCD(x, y)).
 fn bezout(x: &BigUint, y: &BigUint) -> (BigInt, BigInt, BigInt) {
   let (mut s, mut old_s): (BigInt, BigInt) = (num::zero(), num::one());
@@ -65,205 +172,6 @@
   Some(xth_root.exp_signed(&b).op(&yth_root.exp_signed(&a)))
 }
 
-pub fn setup<G: CyclicGroup>() -> G
-=======
-/// Initializes the accumulator to a group element.
-pub fn setup<O, G: AbstractGroup<O> + Generator<O>>() -> G
-where
-  O: Operator,
->>>>>>> d260418f
-{
-  G::generator()
-}
-
-<<<<<<< HEAD
-pub fn add<G: Group + Serialize>(acc: &G, elems: &[BigUint]) -> (G, PoE<G>)
-=======
-/// Adds `elems` to the accumulator set of `acc`.
-pub fn add<O, G: AbstractGroup<O> + Pow<O> + Serialize>(acc: &G, elems: &[BigUint]) -> (G, PoE<G>)
-where
-  O: Operator,
->>>>>>> d260418f
-{
-  let x = product(elems);
-  let new_acc = acc.exp(&x);
-  let poe_proof = poe::compute_poe(acc, &x, &new_acc);
-  (new_acc, poe_proof)
-}
-
-<<<<<<< HEAD
-pub fn delete<G: InvertibleGroup + Serialize + Clone>(
-=======
-/// Provably removes the elements in `elem_witnesses` from the accumulator set.
-pub fn delete<O, G: AbstractGroup<O> + Inverse<O> + Serialize>(
->>>>>>> d260418f
-  acc: &G,
-  elem_witnesses: &[(BigUint, G)],
-) -> Option<(G, PoE<G>)>
-{
-  if elem_witnesses.is_empty() {
-    return None;
-  }
-
-  let (mut elem_aggregate, mut acc_next) = elem_witnesses[0].clone();
-
-  for (elem, witness) in elem_witnesses
-    .split_first() // Chop off first entry.
-    .expect("unexpected witnesses")
-    .1
-  {
-    if &witness.exp(elem) != acc {
-      return None;
-    }
-
-    let acc_next_option = shamir_trick(&acc_next, witness, &elem_aggregate, elem);
-    match acc_next_option {
-      Some(acc_next_value) => acc_next = acc_next_value,
-      None => return None,
-    };
-
-    elem_aggregate = elem_aggregate * elem;
-  }
-
-  let poe_proof = poe::compute_poe(&acc_next, &elem_aggregate, acc);
-  Some((acc_next, poe_proof))
-}
-
-<<<<<<< HEAD
-pub fn prove_membership<G: InvertibleGroup + Serialize + Clone>(
-=======
-/// See `delete`.
-pub fn prove_membership<O, G: AbstractGroup<O> + Inverse<O> + Serialize>(
->>>>>>> d260418f
-  acc: &G,
-  elem_witnesses: &[(BigUint, G)],
-) -> Option<(G, PoE<G>)>
-{
-  delete(acc, elem_witnesses)
-}
-
-<<<<<<< HEAD
-pub fn verify_membership<G: Group + Serialize>(
-=======
-/// Verifies the PoE returned by `prove_membership` s.t. `witness` ^ `elems` = `result`.
-pub fn verify_membership<O, G: AbstractGroup<O> + Pow<O> + Serialize>(
->>>>>>> d260418f
-  witness: &G,
-  elems: &[BigUint],
-  result: &G,
-  proof: &PoE<G>,
-) -> bool
-{
-  let exp = product(elems);
-  poe::verify_poe(witness, &exp, result, proof)
-}
-
-<<<<<<< HEAD
-pub fn prove_nonmembership<G: InvertibleGroup + CyclicGroup + Serialize>(
-=======
-/// Returns a proof (and associated variables) that `elems` are not in `acc_set`.
-pub fn prove_nonmembership<O, G: AbstractGroup<O> + Generator<O> + Inverse<O> + Serialize>(
->>>>>>> d260418f
-  acc: &G,
-  acc_set: &[BigUint],
-  elems: &[BigUint],
-) -> Option<(G, G, G, PoKE2<G>, PoE<G>)>
-{
-  let x = product(elems);
-  let s = product(acc_set);
-  let (a, b, gcd) = bezout(&x, &s);
-
-  if !gcd.is_one() {
-    return None;
-  }
-
-  let g = G::generator();
-  let d = g.exp_signed(&a);
-  let v = acc.exp_signed(&b);
-  let gv_inverse = g.op(&v.inv());
-
-  let poke2_proof = poke2::compute_poke2(acc, &b, &v);
-  let poe_proof = poe::compute_poe(&d, &x, &gv_inverse);
-  Some((d, v, gv_inverse, poke2_proof, poe_proof))
-}
-
-<<<<<<< HEAD
-pub fn verify_nonmembership<G: Group>(
-  _acc: &G,
-  _elems: &[BigUint],
-  _d: &G,
-  _v: &G,
-  _poke_proof: &PoKE2<G>,
-  _poe_proof: &PoE<G>,
-=======
-/// Verifies the PoKE2 and PoE returned by `prove_nonmembership`.
-pub fn verify_nonmembership<O, G: AbstractGroup<O> + Generator<O> + Inverse<O> + Serialize>(
-  acc: &G,
-  elems: &[BigUint],
-  d: &G,
-  v: &G,
-  gv_inverse: &G,
-  poke2_proof: &PoKE2<G>,
-  poe_proof: &PoE<G>,
->>>>>>> d260418f
-) -> bool
-{
-  let x = product(elems);
-  poke2::verify_poke2(acc, v, poke2_proof) && poe::verify_poe(d, &x, gv_inverse, poe_proof)
-}
-
-/// Returns (a, b, GCD(x, y)).
-fn bezout(x: &BigUint, y: &BigUint) -> (BigInt, BigInt, BigInt) {
-  let (mut s, mut old_s): (BigInt, BigInt) = (num::zero(), num::one());
-  let (mut t, mut old_t): (BigInt, BigInt) = (num::one(), num::zero());
-  let (mut r, mut old_r) = (
-    BigInt::from_biguint(Plus, y.clone()),
-    BigInt::from_biguint(Plus, x.clone()),
-  );
-
-  while !r.is_zero() {
-    let quotient = &old_r / &r;
-    let (temp_r, temp_s, temp_t) = (r, s, t);
-
-    r = &old_r - &quotient * &temp_r;
-    s = &old_s - &quotient * &temp_s;
-    t = &old_t - &quotient * &temp_t;
-
-    old_r = temp_r;
-    old_s = temp_s;
-    old_t = temp_t;
-  }
-
-  (old_s, old_t, old_r)
-}
-
-fn product(elems: &[BigUint]) -> BigUint {
-  elems.iter().fold(num::one(), |a, b| a * b)
-}
-
-/// Computes the (xy)th root of g given the xth and yth roots of g and (x, y) coprime).
-fn shamir_trick<O, G: AbstractGroup<O> + Inverse<O>>(
-  xth_root: &G,
-  yth_root: &G,
-  x: &BigUint,
-  y: &BigUint,
-) -> Option<G>
-where
-  O: Operator,
-{
-  if xth_root.pow(&x) != yth_root.pow(&y) {
-    return None;
-  }
-
-  let (a, b, gcd) = bezout(&x, &y);
-
-  if !gcd.is_one() {
-    return None;
-  }
-
-  Some(xth_root.pow_signed(&b).operate(&yth_root.pow_signed(&a)))
-}
-
 #[cfg(test)]
 mod tests {
   use super::*;
