use crate::util::{int, TypeRep};
use rug::Integer;
use std::fmt::Debug;
use std::hash::Hash;
use std::marker::Sized;

mod class;
mod ecc;
mod rsa;
pub use rsa::{Rsa2048, Rsa2048Elem};

/// We avoid having to pass group objects around by using the TypeRep trait.
///
/// Clone is only required here because Rust can't figure out how to clone an Accumulator<G> even
<<<<<<< HEAD
/// though it's just a wrapped G::Elem. (Same thing for Eq.) If possible we'd remove it.
pub trait Group: Clone + Eq + Hash + TypeRep {
=======
/// though it's just a wrapped G::Elem. (Same thing for Eq, Send, Sync) If possible we'd remove it.
pub trait Group: Clone + Eq + TypeRep + Send + Sync {
>>>>>>> d384a8db
  /// In theory the association Group::Elem is bijective, such that it makes sense to write
  /// something like Elem::Group::get(). This would let us define op, exp, inv, etc on the Elem
  /// type and avoid using prefix notation for all of our group operations.
  /// But afaik bijective associated types are not supported by Rust.
  type Elem: Clone + Debug + Eq + Hash + Sized + Send + Sync;

  fn id_(rep: &Self::Rep) -> Self::Elem;

  fn op_(rep: &Self::Rep, a: &Self::Elem, b: &Self::Elem) -> Self::Elem;

  /// Default implementation of exponentiation via repeated squaring.
  /// Implementations may provide more performant specializations
  /// (e.g. Montgomery multiplication for RSA groups).
  fn exp_(_rep: &Self::Rep, a: &Self::Elem, n: &Integer) -> Self::Elem {
    let (mut val, mut a, mut n) = {
      if *n < int(0) {
        (Self::id(), Self::inv(a), int(-n))
      } else {
        (Self::id(), a.clone(), n.clone())
      }
    };
    loop {
      if n == int(0) {
        return val;
      }
      if n.is_odd() {
        val = Self::op(&val, &a);
      }
      a = Self::op(&a, &a);
      n >>= 1;
    }
  }

  fn inv_(rep: &Self::Rep, a: &Self::Elem) -> Self::Elem;

  // -------------------
  // END OF REQUIRED FNS
  // -------------------

  fn id() -> Self::Elem {
    Self::id_(Self::rep())
  }

  fn op(a: &Self::Elem, b: &Self::Elem) -> Self::Elem {
    Self::op_(Self::rep(), a, b)
  }

  fn exp(a: &Self::Elem, n: &Integer) -> Self::Elem {
    Self::exp_(Self::rep(), a, n)
  }

  fn inv(a: &Self::Elem) -> Self::Elem {
    Self::inv_(Self::rep(), a)
  }
}

/// We use this to mean a group containing elements of unknown order, not necessarily that the group
/// itself has unknown order. E.g. RSA groups.
pub trait UnknownOrderGroup: Group {
  /// E.g. 2, for RSA groups.
  fn unknown_order_elem_(rep: &Self::Rep) -> Self::Elem;

  fn unknown_order_elem() -> Self::Elem {
    Self::unknown_order_elem_(Self::rep())
  }
}

/// Like From<T>, but implemented on the Group instead of the element type.
pub trait ElemFrom<T>: Group {
  fn elem(val: T) -> Self::Elem;
}

pub fn multi_exp<G: Group>(alphas: &[G::Elem], x: &[Integer]) -> G::Elem {
  if alphas.len() == 1 {
    return alphas[0].clone();
  }

  let n_half = alphas.len() / 2;
  let alpha_l = &alphas[..n_half];
  let alpha_r = &alphas[n_half..];
  let x_l = &x[..n_half];
  let x_r = &x[n_half..];
  let x_star_l = x_l.iter().product();
  let x_star_r = x_r.iter().product();
  let l = multi_exp::<G>(alpha_l, x_l);
  let r = multi_exp::<G>(alpha_r, x_r);
  G::op(&G::exp(&l, &x_star_r), &G::exp(&r, &x_star_l))
}

#[cfg(test)]
mod tests {
  use super::*;
  use crate::util::int;

  #[test]
  fn test_multi_exp() {
    let alpha_1 = Rsa2048::elem(2);
    let alpha_2 = Rsa2048::elem(3);
    let x_1 = int(3);
    let x_2 = int(2);
    let res = multi_exp::<Rsa2048>(
      &[alpha_1.clone(), alpha_2.clone()],
      &[x_1.clone(), x_2.clone()],
    );
    assert!(res == Rsa2048::elem(108));
    let alpha_3 = Rsa2048::elem(5);
    let x_3 = int(1);
    let res_2 = multi_exp::<Rsa2048>(&[alpha_1, alpha_2, alpha_3], &[x_1, x_2, x_3]);
    assert!(res_2 == Rsa2048::elem(1_687_500));
  }
}<|MERGE_RESOLUTION|>--- conflicted
+++ resolved
@@ -12,13 +12,8 @@
 /// We avoid having to pass group objects around by using the TypeRep trait.
 ///
 /// Clone is only required here because Rust can't figure out how to clone an Accumulator<G> even
-<<<<<<< HEAD
-/// though it's just a wrapped G::Elem. (Same thing for Eq.) If possible we'd remove it.
-pub trait Group: Clone + Eq + Hash + TypeRep {
-=======
 /// though it's just a wrapped G::Elem. (Same thing for Eq, Send, Sync) If possible we'd remove it.
-pub trait Group: Clone + Eq + TypeRep + Send + Sync {
->>>>>>> d384a8db
+pub trait Group: Clone + Eq + Hash + TypeRep + Send + Sync {
   /// In theory the association Group::Elem is bijective, such that it makes sense to write
   /// something like Elem::Group::get(). This would let us define op, exp, inv, etc on the Elem
   /// type and avoid using prefix notation for all of our group operations.
