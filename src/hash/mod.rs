--- conflicted
+++ resolved
@@ -5,11 +5,7 @@
 
 mod blake2b;
 pub use blake2b::Blake2b;
-<<<<<<< HEAD
-pub mod primality;
-=======
-// mod primality;
->>>>>>> 119f1721
+// pub mod primality;
 
 /// Like std::hash::Hasher, but general over output type.
 pub trait GeneralHasher: Hasher {
