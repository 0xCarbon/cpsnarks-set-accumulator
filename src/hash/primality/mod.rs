//! Primality testing for U256 inputs. Use `is_prob_prime` unless you have a specific reason to use
//! a lower-level test.
use crate::uint::{u256, u512, U256};

mod constants;
use constants::{D_VALUES, SMALL_PRIMES};

/// Implements the Baillie-PSW probabilistic primality test, which is known to be deterministic over
/// all integers up to 64 bits (u64). Offers more bang for your buck than Miller-Rabin (i.e.
/// iterated Fermat tests of random base) at wide `n` since Fermat and Lucas pseudoprimes have been
/// shown to be anticorrelated. Steps of BPSW are as follows:
/// 1. Accept small primes and reject multiples of them.
/// 2. Do a single iteration of Miller-Rabin (base-2 Fermat test).
/// 3. Do a strong probabilistic Lucas test (squares filtered during test initialization).
pub fn is_prob_prime(n: &U256) -> bool {
  for &p in SMALL_PRIMES.iter() {
    if n.is_divisible_u(p) {
      return *n == p;
    }
  }
  passes_miller_rabin_base_2(&n) && passes_lucas(&n)
}

/// A single iteration of the Miller-Rabin test.
pub fn passes_miller_rabin_base_2(n: &U256) -> bool {
  let (d, r) = (n - 1).remove_factor(u256(2));
  let mut x = u256(2).pow_mod(d, n);
  if x == 1 || x == n - 1 {
    return true;
  }
  for _ in 1..r {
    x = x * x % n;
    if x == 1 {
      return false;
    }
    if x == n - 1 {
      return true;
    }
  }
  false
}

/// Strong Lucas probable prime test (NOT the more common Lucas primality test which requires
/// factorization of `n-1`).
///
/// Selects parameters `d`, `p`, `q` according to Selfridge's method.
///
/// If `n` passes, it is either prime or a "strong" Lucas pseudoprime. (The precise meaning of
/// "strong" is not fixed in the literature.) Procedure can be further strengthened by implementing
/// more tests in Section 6 of [Baillie and Wagstaff 1980], but for now this is TODO.
///
/// See also: [Lucas pseudoprime](https://en.wikipedia.org/wiki/Lucas_pseudoprime) on Wikipedia.
pub fn passes_lucas(n: &U256) -> bool {
  let d_ = choose_d(n);
  if d_.is_err() {
    return false;
  }
  let d = d_.unwrap();
  let q = (1 - d) / 4;

  let (u_delta, v_delta, q_delta_over_2) =
    compute_lucas_sequences(*n + 1, n, u256(1), u256(1), q, d);
  // `u_delta % n != 0` proves n composite.
  u_delta == 0
  // Additional check which is not strictly part of Lucas test but nonetheless filters some
    // composite n for free. See section "Checking additional congruence conditions" on Wikipedia.
    && v_delta.is_congruent(2 * q, n)
    // Congruence check which holds for prime n by Euler's criterion.
    && q_delta_over_2.is_congruent(q * U256::jacobi(q, n), n)
}

#[derive(Debug)]
struct IsPerfectSquare();

<<<<<<< HEAD
/// Finds and returns first D in [5, -7, 9, ..., 5 + 2 * max_iter] for which Jacobi symbol (D/n) =
/// -1, or an Err if no such D exists. In the case that n is square, there is no such D even with
/// max_iter infinite. Hence if you are not precisely sure that n is nonsquare, you should pass a
/// low value to max_iter to avoid wasting too much time. Note that the average number of iterations
/// required for nonsquare n is 1.8, and empirically we find it is extremely rare that |d| > 13.
=======
/// Finds and returns first `D` in `[5, -7, 9, ..., 5 + 2 * max_iter]` for which Jacobi symbol
/// `(D/n) = -1`, or None if no such `D` exists. In the case that `n` is square, there is no such
/// `D` even with `max_iter` infinite. Hence if you are not precisely sure that `n` is nonsquare,
/// you should pass a low value to `max_iter` to avoid wasting too much time. Note that the average
/// number of iterations required for nonsquare `n` is 1.8, and empirically we find it is extremely
/// rare that `|d| > 13`.
>>>>>>> 9df21cb9
///
/// We experimented with postponing the `is_perfect_square` check until after some number of
/// iterations but ultimately found no performance gain. It is likely that most perfect squares
/// are caught by the Miller-Rabin test.
fn choose_d(n: &U256) -> Result<i32, IsPerfectSquare> {
  if n.is_perfect_square() {
    return Err(IsPerfectSquare());
  }
  for &d in D_VALUES.iter() {
    if U256::jacobi(d, n) == -1 {
      return Ok(d);
    }
  }
  panic!("n is not square but we still couldn't find a d value!")
}

/// Computes the Lucas sequences `{u_i(p, q)}` and `{v_i(p, q)}` up to a specified index `k_target`
/// in O(log(`k_target`)) time by recursively calculating only the `(2i)`th and `(2i+1)`th elements
/// in an order determined by the binary expansion of `k`. Also returns `q^{k/2} (mod n)`, which is
/// used in a stage of the strong Lucas test. In the Lucas case we specify that `d = p^2 - 4q` and
/// set `k_target = delta = n - (d/n) = n + 1`.
///
/// Note that `p` does not show up in the code because it is set to 1.
#[allow(clippy::cast_sign_loss)]
fn compute_lucas_sequences(
  k_target: U256,
  n: &U256,
  mut u: U256,
  mut v: U256,
  q0: i32,
  d: i32,
) -> (U256, U256, U256) {
  // Mod an `i32` into the `[0, n)` range.
  let i_mod_n = |x: i32| {
    if x < 0 {
      *n - (u256(x.abs() as u64) % n)
    } else {
      u256(x as u64) % n
    }
  };
  let q0 = i_mod_n(q0);
  let d = i_mod_n(d);
  let mut q = q0;
  let mut q_k_over_2 = q0;

  // Finds `t` in `Z_n` with `2t = x (mod n)`.
  // Assumes `x` in `[0, n)`.
  let half = |x: U256| {
    if x.is_odd() {
      (x >> 1) + (*n >> 1) + 1
    } else {
      x >> 1
    }
  };
  let sub_mod_n = |a, b| {
    if a > b {
      (a - b) % n
    } else {
      *n - (b - a) % n
    }
  };
  // Write binary expansion of `k` as [x_1, ..., x_l], e.g. [1, 0, 1, 1] for 11. `x_1` is always
  // 1. For `i = 2, 3, ..., l`, do the following: if `x_i = 0`, then update `u_k` and `v_k` to
  // `u_{2k}` and `v_{2k}`, respectively. Else if `x_i = 1`, update to `u_{2k+1}` and `v_{2k+1}`.
  // At the end of the loop we will have computed `u_k` and `v_k`, with `k` as given, in
  // `log(delta)` time.
  let mut k_target_bits = [0; 257];
  let len = k_target.write_binary(&mut k_target_bits);
  for &bit in k_target_bits[..len].iter().skip(1) {
    // Compute `(u, v)_{2k}` from `(u, v)_k` according to the following:
    // u_2k = u_k * v_k (mod n)
    // v_2k = v_k^2 - 2*q^k (mod n)
    u = u * v % n;
    v = sub_mod_n(v * v, u512(q) << 1);
    // Continuously maintain `q_k = q^k (mod n)` and `q_k_over_2 = q^{k/2} (mod n)`.
    q_k_over_2 = q;
    q = q * q % n;
    if bit == 1 {
      // Compute `(u, v)_{2k+1}` from `(u, v)_{2k}` according to the following:
      // u_{2k+1} = 1/2 * (p*u_{2k} + v_{2k}) (mod n)
      // v_{2k+1} = 1/2 * (d*u_{2k} + p*v_{2k}) (mod n)
      let u_old = u;
      u = half((u512(u) + u512(v)) % n);
      v = half((d * u_old + u512(v)) % n);
      q = q * q0 % n;
    }
  }
  // These are all `mod n` so the `low_u256` is lossless. We could make it checked...
  (u, v, q_k_over_2)
}

#[cfg(test)]
mod tests {
  use self::constants::*;
  use super::*;
  #[test]
  fn test_miller_rabin() {
    assert!(passes_miller_rabin_base_2(&u256(13)));
    assert!(!passes_miller_rabin_base_2(&u256(65)));
    for &p in LARGE_PRIMES.iter() {
      assert!(passes_miller_rabin_base_2(&u256(p)));
      assert!(!passes_miller_rabin_base_2(
        &(u256(p) * u256(106_957)).low_u256()
      ));
    }
    for &n in STRONG_BASE_2_PSEUDOPRIMES.iter() {
      assert!(passes_miller_rabin_base_2(&u256(n)));
    }
  }

  #[test]
  fn test_lucas() {
    assert!(passes_lucas(&u256(5)));
    // Should fail on `p = 2`.
    for &sp in SMALL_PRIMES[1..].iter() {
      assert!(passes_lucas(&u256(sp)));
      assert!(!passes_lucas(&(u256(sp) * u256(2047)).low_u256()));
    }
    for &mp in MED_PRIMES.iter() {
      assert!(passes_lucas(&u256(mp)));
      assert!(!passes_lucas(&(u256(mp) * u256(5)).low_u256()));
    }
    for &lp in LARGE_PRIMES.iter() {
      assert!(passes_lucas(&u256(lp)));
      assert!(!passes_lucas(&(u256(lp) * u256(7)).low_u256()));
    }
  }

  #[test]
  fn test_is_prob_prime() {
    // Sanity checks.
    assert!(is_prob_prime(&u256(2)));
    assert!(is_prob_prime(&u256(5)));
    assert!(is_prob_prime(&u256(7)));
    assert!(is_prob_prime(&u256(241)));
    assert!(is_prob_prime(&u256(7919)));
    assert!(is_prob_prime(&u256(48131)));
    assert!(is_prob_prime(&u256(76463)));
    assert!(is_prob_prime(&u256(115_547)));

    // Medium primes.
    for &p in MED_PRIMES.iter() {
      assert!(is_prob_prime(&u256(p)));
    }

    // Large primes.
    for &p in LARGE_PRIMES.iter() {
      assert!(is_prob_prime(&u256(p)));
    }

    // Large, difficult-to-factor composites.
    for &p in LARGE_PRIMES.iter() {
      for &q in LARGE_PRIMES.iter() {
        assert!(!is_prob_prime(&(u256(p) * u256(q)).low_u256()));
      }
    }
  }
}<|MERGE_RESOLUTION|>--- conflicted
+++ resolved
@@ -72,20 +72,12 @@
 #[derive(Debug)]
 struct IsPerfectSquare();
 
-<<<<<<< HEAD
-/// Finds and returns first D in [5, -7, 9, ..., 5 + 2 * max_iter] for which Jacobi symbol (D/n) =
-/// -1, or an Err if no such D exists. In the case that n is square, there is no such D even with
-/// max_iter infinite. Hence if you are not precisely sure that n is nonsquare, you should pass a
-/// low value to max_iter to avoid wasting too much time. Note that the average number of iterations
-/// required for nonsquare n is 1.8, and empirically we find it is extremely rare that |d| > 13.
-=======
 /// Finds and returns first `D` in `[5, -7, 9, ..., 5 + 2 * max_iter]` for which Jacobi symbol
-/// `(D/n) = -1`, or None if no such `D` exists. In the case that `n` is square, there is no such
-/// `D` even with `max_iter` infinite. Hence if you are not precisely sure that `n` is nonsquare,
+/// `(D/n) = -1`, or `Err` if no such `D` exists. In the case that `n` is square, there is no such
+/// `D` even with `max_iter` infinite. Hence if you are not entirely sure that `n` is nonsquare,
 /// you should pass a low value to `max_iter` to avoid wasting too much time. Note that the average
 /// number of iterations required for nonsquare `n` is 1.8, and empirically we find it is extremely
 /// rare that `|d| > 13`.
->>>>>>> 9df21cb9
 ///
 /// We experimented with postponing the `is_perfect_square` check until after some number of
 /// iterations but ultimately found no performance gain. It is likely that most perfect squares
