--- conflicted
+++ resolved
@@ -43,17 +43,10 @@
 /// If `n` passes, it is either prime or a "strong" Lucas pseudoprime. (The precise meaning of
 /// "strong" is not fixed in the literature.) Procedure can be further strengthened by implementing
 /// more tests in section 6 of [Baillie & Wagstaff 1980], but for now this is TODO.
-<<<<<<< HEAD
 /// Filters perfect squares as part of choose_d.
 pub fn passes_lucas(n: &U256) -> bool {
   let d_ = choose_d(n);
   if d_.is_err() {
-=======
-/// Filters perfect squares as part of `choose_d`.
-fn passes_lucas(n: &Integer) -> bool {
-  let d_res = choose_d(&n);
-  if d_res.is_err() {
->>>>>>> 2e2f8b3b
     return false;
   }
   let d = d_.unwrap();
@@ -95,7 +88,6 @@
   panic!("n is not square but we still couldn't find a d value!")
 }
 
-<<<<<<< HEAD
 /// Computes the Lucas sequences {u_i(p, q)} and {v_i(p, q)} up to a specified index k_target in
 /// O(log(k_target)) time by recursively calculating only the (2i)th and (2i+1)th elements in an
 /// order determined by the binary expansion of k. Also returns q^{k/2} (mod n), which is used in
@@ -126,31 +118,6 @@
   // Finds t in Z_n with 2t = x (mod n)
   // assumes x in 0..n
   let half = |x: U256| {
-=======
-/// Computes the Lucas sequences `{u_i(p, q)}` and `{v_i(p, q)}` up to a specified index `k_target`
-/// in O(log(`k_target`)) time by recursively calculating only the `(2i)`th and `(2i+1)`th elements
-/// in an order determined by the binary expansion of `k`. Also returns `q^{k/2} (mod n)`, which is
-/// used in a stage of the strong Lucas test. In the Lucas case we specify that `d = p^2 - 4q` and
-/// set `k_target = delta = n - (d/n) = n + 1`.
-fn compute_lucas_sequences(
-  k_target: &Integer,
-  n: &Integer,
-  u_1: &Integer,
-  v_1: &Integer,
-  p: &Integer,
-  q: &Integer,
-  d: &Integer,
-) -> (Integer, Integer, Integer) {
-  let mut u_k = u_1.clone();
-  let mut v_k = v_1.clone();
-  let mut q_k = q.clone();
-  let mut q_k_over_2 = q.clone();
-  let mut u_old = Integer::new(); // Ugly performance hack.
-
-  // Finds t in Z_n with 2t = x (mod n).
-  // Assumes x in 0..n
-  let half = |x: Integer| {
->>>>>>> 2e2f8b3b
     if x.is_odd() {
       (x >> 1) + (*n >> 1) + 1
     } else {
@@ -174,15 +141,8 @@
     // Compute (u, v)_{2k} from (u, v)_k according to the following:
     // u_2k = u_k * v_k (mod n)
     // v_2k = v_k^2 - 2*q^k (mod n)
-<<<<<<< HEAD
     u = u * v % n;
     v = sub_mod_n(v * v, u512(q) << 1);
-=======
-    u_k = (u_k * &v_k) % n;
-    // We use *= for squaring to avoid the performance penalty of unboxing a MulIncomplete.
-    v_k *= v_k.clone();
-    v_k = (v_k - 2 * &q_k) % n;
->>>>>>> 2e2f8b3b
     // Continuously maintain q_k = q^k (mod n) and q_k_over_2 = q^{k/2} (mod n).
     q_k_over_2 = q;
     q = q * q % n;
@@ -224,15 +184,8 @@
     assert!(passes_lucas(&u256(5)));
     // Should fail on p = 2.
     for &sp in SMALL_PRIMES[1..].iter() {
-<<<<<<< HEAD
       assert!(passes_lucas(&u256(sp)));
       assert!(!passes_lucas(&(u256(sp) * u256(2047)).low_u256()));
-=======
-      assert!(passes_lucas(&int(sp)));
-      // Note: The factor cannot be in `SMALL_PRIMES` or this test will fail because `choose_d`
-      // fails on square numbers.
-      assert!(!passes_lucas(&(int(sp) * 2047)));
->>>>>>> 2e2f8b3b
     }
     for &mp in MED_PRIMES.iter() {
       assert!(passes_lucas(&u256(mp)));
@@ -247,26 +200,14 @@
   #[test]
   fn test_is_prob_prime() {
     // Sanity checks.
-<<<<<<< HEAD
     assert!(is_prob_prime(&u256(2)));
     assert!(is_prob_prime(&u256(5)));
     assert!(is_prob_prime(&u256(7)));
     assert!(is_prob_prime(&u256(241)));
-    // assert!(false);
     assert!(is_prob_prime(&u256(7919)));
     assert!(is_prob_prime(&u256(48131)));
     assert!(is_prob_prime(&u256(76463)));
     assert!(is_prob_prime(&u256(115_547)));
-=======
-    assert!(is_prob_prime(&int(2)));
-    assert!(is_prob_prime(&int(5)));
-    assert!(is_prob_prime(&int(7)));
-    assert!(is_prob_prime(&int(241)));
-    assert!(is_prob_prime(&int(7919)));
-    assert!(is_prob_prime(&int(48131)));
-    assert!(is_prob_prime(&int(76463)));
-    assert!(is_prob_prime(&int(115_547)));
->>>>>>> 2e2f8b3b
 
     // Medium primes.
     for &p in MED_PRIMES.iter() {
