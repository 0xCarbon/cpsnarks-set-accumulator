// TODO: Reconsider when/where to group elems by bit.
use super::accumulator::{Accumulator, MembershipProof, NonmembershipProof};
use crate::group::UnknownOrderGroup;
use crate::hash::hash_to_prime;
use rug::Integer;
use std::collections::HashSet;

#[derive(Debug)]
pub enum VCError {
  ConflictingIndicesError,
  InvalidOpenError,
}

pub struct VectorProof<G: UnknownOrderGroup> {
  membership_proof: MembershipProof<G>,
  nonmembership_proof: NonmembershipProof<G>,
}

pub fn setup<G: UnknownOrderGroup>() -> Accumulator<G> {
  Accumulator::<G>::new()
}

fn group_elems_by_bit(bits: &[(bool, Integer)]) -> Result<(Vec<Integer>, Vec<Integer>), VCError> {
  let mut elems_with_one = vec![];
  let mut elems_with_zero = vec![];
  let mut seen_indices = HashSet::new();
  for (bit, i) in bits {
    if !seen_indices.insert(i) {
      return Err(VCError::ConflictingIndicesError);
    }
    if *bit {
      elems_with_one.push(hash_to_prime(&i));
    } else {
      elems_with_zero.push(hash_to_prime(&i));
    }
  }
  Ok((elems_with_zero, elems_with_one))
}

pub fn update<G: UnknownOrderGroup>(
  acc: Accumulator<G>,
  acc_set: &[Integer],
  bits: &[(bool, Integer)],
) -> Result<(Accumulator<G>, VectorProof<G>), VCError> {
  // Must hold hash commitments in vec in order to pass by reference to accumulator fns.
<<<<<<< HEAD
  // REVIEW: use Result::? operator to cleanup error handling logic
  let group_result = group_elems_by_bit(&bits);
  if let Err(e) = group_result {
    return Err(e);
  }
  let (elems_with_zero, elems_with_one) = group_result.unwrap();
  let (new_acc, membership_proof) = acc.add(&elems_with_one);
  let nonmembership_proof = new_acc
    .prove_nonmembership(acc_set, &elems_with_zero)
    .unwrap();
=======
  let (elems_with_zero, elems_with_one) = group_elems_by_bit(&bits)?;
  let (new_acc, membership_proof) = accumulator::add::<G>(acc, &elems_with_one);
  let nonmembership_proof =
    accumulator::prove_nonmembership(&new_acc, acc_set, &elems_with_zero).unwrap();
>>>>>>> 363e03fc
  Ok((
    new_acc,
    VectorProof {
      membership_proof,
      nonmembership_proof,
    },
  ))
}

pub fn open<G: UnknownOrderGroup>(
  acc: &Accumulator<G>,
  acc_set: &[Integer],
  zero_bits: &[Integer],
  one_bit_witnesses: &[(Integer, Accumulator<G>)],
) -> Result<VectorProof<G>, VCError> {
  let elems_with_zero: Vec<Integer> = zero_bits.iter().map(|i| hash_to_prime(&i)).collect();
  let elem_witnesses_with_one: Vec<(Integer, Accumulator<G>)> = one_bit_witnesses
    .iter()
    .map(|(i, witness)| (hash_to_prime(&i), witness.clone()))
    .collect();
<<<<<<< HEAD
  let membership_proof = acc.prove_membership(&elem_witnesses_with_one);
  // REVIEW: use Result::? operator and Result::map_err to cleanup error handling logic
  if membership_proof.is_err() {
    return Err(VCError::InvalidOpenError);
  }
  let nonmembership_proof = acc.prove_nonmembership(acc_set, &elems_with_zero);
  if nonmembership_proof.is_err() {
    return Err(VCError::InvalidOpenError);
  }
=======
  let membership_proof = accumulator::prove_membership::<G>(acc, &elem_witnesses_with_one)
    .map_err(|_| VCError::InvalidOpenError)?;
  let nonmembership_proof = accumulator::prove_nonmembership::<G>(acc, acc_set, &elems_with_zero)
    .map_err(|_| VCError::InvalidOpenError)?;
>>>>>>> 363e03fc
  Ok(VectorProof {
    membership_proof,
    nonmembership_proof,
  })
}

pub fn verify<G: UnknownOrderGroup>(
  acc: &Accumulator<G>,
  bits: &[(bool, Integer)],
  VectorProof {
    membership_proof,
    nonmembership_proof,
  }: &VectorProof<G>,
) -> bool {
  let group_result = group_elems_by_bit(&bits);
  if group_result.is_err() {
    return false;
  }
  let (elems_with_zero, elems_with_one) = group_result.unwrap();
  let verified_membership = acc.verify_membership(&elems_with_one, membership_proof);
  let verified_nonmembership = acc.verify_nonmembership(&elems_with_zero, nonmembership_proof);
  verified_membership && verified_nonmembership
}

#[cfg(test)]
mod tests {}<|MERGE_RESOLUTION|>--- conflicted
+++ resolved
@@ -43,23 +43,11 @@
   bits: &[(bool, Integer)],
 ) -> Result<(Accumulator<G>, VectorProof<G>), VCError> {
   // Must hold hash commitments in vec in order to pass by reference to accumulator fns.
-<<<<<<< HEAD
-  // REVIEW: use Result::? operator to cleanup error handling logic
-  let group_result = group_elems_by_bit(&bits);
-  if let Err(e) = group_result {
-    return Err(e);
-  }
-  let (elems_with_zero, elems_with_one) = group_result.unwrap();
+  let (elems_with_zero, elems_with_one) = group_elems_by_bit(&bits)?;
   let (new_acc, membership_proof) = acc.add(&elems_with_one);
   let nonmembership_proof = new_acc
     .prove_nonmembership(acc_set, &elems_with_zero)
     .unwrap();
-=======
-  let (elems_with_zero, elems_with_one) = group_elems_by_bit(&bits)?;
-  let (new_acc, membership_proof) = accumulator::add::<G>(acc, &elems_with_one);
-  let nonmembership_proof =
-    accumulator::prove_nonmembership(&new_acc, acc_set, &elems_with_zero).unwrap();
->>>>>>> 363e03fc
   Ok((
     new_acc,
     VectorProof {
@@ -80,22 +68,12 @@
     .iter()
     .map(|(i, witness)| (hash_to_prime(&i), witness.clone()))
     .collect();
-<<<<<<< HEAD
-  let membership_proof = acc.prove_membership(&elem_witnesses_with_one);
-  // REVIEW: use Result::? operator and Result::map_err to cleanup error handling logic
-  if membership_proof.is_err() {
-    return Err(VCError::InvalidOpenError);
-  }
-  let nonmembership_proof = acc.prove_nonmembership(acc_set, &elems_with_zero);
-  if nonmembership_proof.is_err() {
-    return Err(VCError::InvalidOpenError);
-  }
-=======
-  let membership_proof = accumulator::prove_membership::<G>(acc, &elem_witnesses_with_one)
+  let membership_proof = acc
+    .prove_membership(&elem_witnesses_with_one)
     .map_err(|_| VCError::InvalidOpenError)?;
-  let nonmembership_proof = accumulator::prove_nonmembership::<G>(acc, acc_set, &elems_with_zero)
+  let nonmembership_proof = acc
+    .prove_nonmembership(acc_set, &elems_with_zero)
     .map_err(|_| VCError::InvalidOpenError)?;
->>>>>>> 363e03fc
   Ok(VectorProof {
     membership_proof,
     nonmembership_proof,
